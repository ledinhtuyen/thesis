# Parameters
project: "runs/pretrainv2"
snapshot_dir: "weight"
log_dir: "log"
resume_checkpoint: "/home/s/tuyenld/mae/pretrain/runs/pretrainv2/vit-base-mae/mae_pretrain_vit_base.pth" # path to checkpoint if you want to resume training
warmup_epochs: 2
epochs: 100
save_period: 5
visual_imgs: 5
save_ckpt_freq: 10

hyp:
  min_lr: 1.0e-6
  base_lr: 1.0e-4
  weight_decay: 0.05
  gradient_accumulation_steps: 4

Model:
<<<<<<< HEAD
  name: "mae_vit_base_patch16"
=======
  name: "mae_vit_base_patch16_with_register"
>>>>>>> c75ba83b

Dataset:
  prefix_path: "/home/s/tuyenld/DATA/"
  data_name: "Endoscopy"
<<<<<<< HEAD
  annotation_file: "./configs/pretrainv2.json"
=======
  annotation_file: "/mnt/tuyenld/data/endoscopy/processed/pretrain.json"
>>>>>>> c75ba83b
  img_size: 224
  batch_size: 64
  num_workers: 8
  pin_memory: True
  drop_last: True
  mean: [0.485, 0.456, 0.406]
  std: [0.229, 0.224, 0.225]<|MERGE_RESOLUTION|>--- conflicted
+++ resolved
@@ -16,20 +16,12 @@
   gradient_accumulation_steps: 4
 
 Model:
-<<<<<<< HEAD
-  name: "mae_vit_base_patch16"
-=======
   name: "mae_vit_base_patch16_with_register"
->>>>>>> c75ba83b
 
 Dataset:
   prefix_path: "/home/s/tuyenld/DATA/"
   data_name: "Endoscopy"
-<<<<<<< HEAD
-  annotation_file: "./configs/pretrainv2.json"
-=======
   annotation_file: "/mnt/tuyenld/data/endoscopy/processed/pretrain.json"
->>>>>>> c75ba83b
   img_size: 224
   batch_size: 64
   num_workers: 8
