CUDA_VISIBLE_DEVICES=0 python run_pretraining.py \
                       --cfg pretrain \
<<<<<<< HEAD
                       --exp_name="continue_pretrain_v2_with_pretrainv2_json" \
=======
                       --exp_name="continue_pretrain_w_register" \
>>>>>>> c75ba83b
                       --norm_pix_loss<|MERGE_RESOLUTION|>--- conflicted
+++ resolved
@@ -1,8 +1,4 @@
 CUDA_VISIBLE_DEVICES=0 python run_pretraining.py \
                        --cfg pretrain \
-<<<<<<< HEAD
-                       --exp_name="continue_pretrain_v2_with_pretrainv2_json" \
-=======
                        --exp_name="continue_pretrain_w_register" \
->>>>>>> c75ba83b
                        --norm_pix_loss